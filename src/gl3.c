// OpenGL 3.3

#include "../include/simple2d.h"

static GLuint shaderProgram;
static GLuint texShaderProgram;
static GLuint elements[] = {
  0, 1, 2,
  2, 3, 0
};


/*
 * Check if shader program was linked
 */
int gl3_check_linked(GLuint program) {
  GLint linked;
  
  glGetProgramiv(program, GL_LINK_STATUS, &linked);
  
  if (!linked) {
    S2D_Log("GL3 shader was not linked", S2D_ERROR);
    return GL_FALSE;
  }
  
  return GL_TRUE;
}


/*
 * Sets the view and matrix projection
 */
void gl3_set_view(int window_width,       int window_height,
                  int s2d_viewport_width, int s2d_viewport_height) {
  
  glViewport(0, 0, window_width, window_height);
  
  // Set orthographic projection matrix
  S2D_GL_orthoMatrix[0] =  2.0f / (GLfloat)s2d_viewport_width;
  S2D_GL_orthoMatrix[5] = -2.0f / (GLfloat)s2d_viewport_height;
  
  // Use the program object
  glUseProgram(shaderProgram);
  
  GLuint mMvpLocation = glGetUniformLocation(shaderProgram, "u_mvpMatrix");
  glUniformMatrix4fv(mMvpLocation, 1, GL_FALSE, S2D_GL_orthoMatrix);
  
  // Use the texture program object
  glUseProgram(texShaderProgram);
  
  GLuint texmMvpLocation = glGetUniformLocation(texShaderProgram, "u_mvpMatrix");
  glUniformMatrix4fv(texmMvpLocation, 1, GL_FALSE, S2D_GL_orthoMatrix);
}


/*
 * Initalize OpenGL
 */
int gl3_init(int width, int height) {
  
  // Enable transparency
  glEnable(GL_BLEND);
  glBlendFunc(GL_SRC_ALPHA, GL_ONE_MINUS_SRC_ALPHA);
  
  // Vertex shader source string
  GLchar vertexSource[] =
    "#version 150 core\n"
    "uniform mat4 u_mvpMatrix;"
    "in vec2 position;"
    "in vec4 color;"
    "in vec2 texcoord;"
    "out vec4 Color;"
    "out vec2 Texcoord;"
    "void main() {"
    "  Color = color;"
    "  Texcoord = texcoord;"
    "  gl_Position = u_mvpMatrix * vec4(position, 0.0, 1.0);"
    "}";
  
  // Fragment shader source string
  GLchar fragmentSource[] =
    "#version 150 core\n"
    "in vec4 Color;"
    "out vec4 outColor;"
    "void main() {"
    "  outColor = Color;"
    "}";
  
  // Fragment shader source string for textures
  GLchar texFragmentSource[] =
    "#version 150 core\n"
    "in vec4 Color;"
    "in vec2 Texcoord;"
    "out vec4 outColor;"
    "uniform sampler2D tex;"
    "void main() {"
    "  outColor = texture(tex, Texcoord) * Color;"
    "}";
  
  // Create Vertex Array Object
  GLuint vao;
  glGenVertexArrays(1, &vao);
  glBindVertexArray(vao);
  
  // Create Vertex Buffer Object
  GLuint vbo;
  glGenBuffers(1, &vbo);
  glBindBuffer(GL_ARRAY_BUFFER, vbo);
  
  // Create an element array
  GLuint ebo;
  glGenBuffers(1, &ebo);
  glBindBuffer(GL_ELEMENT_ARRAY_BUFFER, ebo);
  
  // Load the vertex and fragment shaders
  GLuint vertexShader      = S2D_GL_LoadShader(  GL_VERTEX_SHADER,      vertexSource, "GL3 Vertex");
  GLuint fragmentShader    = S2D_GL_LoadShader(GL_FRAGMENT_SHADER,    fragmentSource, "GL3 Fragment");
  GLuint texFragmentShader = S2D_GL_LoadShader(GL_FRAGMENT_SHADER, texFragmentSource, "GL3 Texture Fragment");
  
  // Create the shader program object
  shaderProgram = glCreateProgram();
  
  // Check if program was created successfully
  if (shaderProgram == 0) {
    S2D_GL_PrintError("Failed to create shader program");
    return GL_FALSE;
  }
  
  
  // Attach the shader objects to the program object
  glAttachShader(shaderProgram, vertexShader);
  glAttachShader(shaderProgram, fragmentShader);
  
  // Bind the varying out variables to the fragment shader color number
  glBindFragDataLocation(shaderProgram, 0, "outColor");
  
  // Link the shader program
  glLinkProgram(shaderProgram);
  
  // Check if linked
  gl3_check_linked(shaderProgram);
  
  // Specify the layout of the vertex data
  GLint posAttrib = glGetAttribLocation(shaderProgram, "position");
  glVertexAttribPointer(posAttrib, 2, GL_FLOAT, GL_FALSE, 8 * sizeof(GLfloat), 0);
  glEnableVertexAttribArray(posAttrib);
  
  GLint colAttrib = glGetAttribLocation(shaderProgram, "color");
  glVertexAttribPointer(colAttrib, 4, GL_FLOAT, GL_FALSE, 8 * sizeof(GLfloat), (void*)(2 * sizeof(GLfloat)));
  glEnableVertexAttribArray(colAttrib);
  
  // Create the texture shader program object
  texShaderProgram = glCreateProgram();
  
  // Check if program was created successfully
  if (texShaderProgram == 0) {
    S2D_GL_PrintError("Failed to create shader program");
    return GL_FALSE;
  }
  
  glAttachShader(texShaderProgram, vertexShader);
  glAttachShader(texShaderProgram, texFragmentShader);
  
  glBindFragDataLocation(texShaderProgram, 0, "outColor");
  
  glLinkProgram(texShaderProgram);
  
  gl3_check_linked(texShaderProgram);
  
  // Specify the layout of the vertex data
  posAttrib = glGetAttribLocation(texShaderProgram, "position");
  glVertexAttribPointer(posAttrib, 2, GL_FLOAT, GL_FALSE, 8 * sizeof(GLfloat), 0);
  glEnableVertexAttribArray(posAttrib);
  
  colAttrib = glGetAttribLocation(texShaderProgram, "color");
  glVertexAttribPointer(colAttrib, 4, GL_FLOAT, GL_FALSE, 8 * sizeof(GLfloat), (void*)(2 * sizeof(GLfloat)));
  glEnableVertexAttribArray(colAttrib);
  
  GLint texAttrib = glGetAttribLocation(texShaderProgram, "texcoord");
  glVertexAttribPointer(texAttrib, 2, GL_FLOAT, GL_FALSE, 8 * sizeof(GLfloat), (void*)(6 * sizeof(GLfloat)));
  glEnableVertexAttribArray(texAttrib);
  
  
  gl3_set_view(width, height, width, height);
  
  // Clean up
  glDeleteShader(vertexShader);
  glDeleteShader(fragmentShader);
  glDeleteShader(texFragmentShader);
  
  return GL_TRUE;
}


/*
 * Draw triangle
 */
void gl3_draw_triangle(GLfloat x1,  GLfloat y1,
                       GLfloat c1r, GLfloat c1g, GLfloat c1b, GLfloat c1a,
                       GLfloat x2,  GLfloat y2,
                       GLfloat c2r, GLfloat c2g, GLfloat c2b, GLfloat c2a,
                       GLfloat x3,  GLfloat y3,
                       GLfloat c3r, GLfloat c3g, GLfloat c3b, GLfloat c3a) {
  
  GLfloat vertices[] =
    { x1, y1, c1r, c1g, c1b, c1a, 0, 0,
      x2, y2, c2r, c2g, c2b, c2a, 0, 0,
      x3, y3, c3r, c3g, c3b, c3a, 0, 0 };
  
  glUseProgram(shaderProgram);
  glBufferData(GL_ARRAY_BUFFER, sizeof(vertices), vertices, GL_STATIC_DRAW);
  glDrawArrays(GL_TRIANGLES, 0, 3);
}


/*
 * Draw a texture
 */
static void gl3_draw_texture(int x, int y, int w, int h, 
                             GLfloat r, GLfloat g, GLfloat b, GLfloat a,
                             GLuint texture_id) {
  
  GLfloat vertices[] =
  // |x, y coords | colors    | x, y texture coords
    { x    , y    , r, g, b, a, 0.f, 0.f,    // Top-left
      x + w, y    , r, g, b, a, 1.f, 0.f,    // Top-right
      x + w, y + h, r, g, b, a, 1.f, 1.f,    // Bottom-right
      x    , y + h, r, g, b, a, 0.f, 1.f };  // Bottom-left
  
  glUseProgram(texShaderProgram);
  glBindTexture(GL_TEXTURE_2D, texture_id);
  glBufferData(GL_ARRAY_BUFFER, sizeof(vertices), vertices, GL_STATIC_DRAW);
  
  glBufferData(GL_ELEMENT_ARRAY_BUFFER, sizeof(elements), elements, GL_STATIC_DRAW);
  glDrawElements(GL_TRIANGLES, 6, GL_UNSIGNED_INT, 0);
}


/*
 * Draw image
 */
void gl3_draw_image(Image *img) {
  gl3_draw_texture(
<<<<<<< HEAD
    img.x, img.y, img.w, img.h,
    img->color.r, img->color.g, img->color.b, img->color.a,
    img.texture_id
=======
    img->x, img->y, img->w, img->h,
    1.f, 1.f, 1.f, 1.f,
    img->texture_id
>>>>>>> a82e3167
  );
}


/*
 * Draw text
 */
void gl3_draw_text(Text *txt) {
  gl3_draw_texture(
    txt->x, txt->y, txt->w, txt->h, 
    txt->color.r, txt->color.g, txt->color.b, txt->color.a,
    txt->texture_id
  );
}<|MERGE_RESOLUTION|>--- conflicted
+++ resolved
@@ -241,15 +241,9 @@
  */
 void gl3_draw_image(Image *img) {
   gl3_draw_texture(
-<<<<<<< HEAD
-    img.x, img.y, img.w, img.h,
+    img->x, img->y, img->w, img->h,
     img->color.r, img->color.g, img->color.b, img->color.a,
-    img.texture_id
-=======
-    img->x, img->y, img->w, img->h,
-    1.f, 1.f, 1.f, 1.f,
     img->texture_id
->>>>>>> a82e3167
   );
 }
 

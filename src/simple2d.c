--- conflicted
+++ resolved
@@ -120,23 +120,15 @@
   }
 
   // Initialize values
-<<<<<<< HEAD
-  img.x = 0;
-  img.y = 0;
-  img.w = surface->w;
-  img.h = surface->h;
-  img.texture_id = 0;
   img->color.r = 1.f;
   img->color.g = 1.f;
   img->color.b = 1.f;
   img->color.a = 1.f;
-=======
   img->x = 0;
   img->y = 0;
   img->w = surface->w;
   img->h = surface->h;
   img->texture_id = 0;
->>>>>>> a82e3167
   
   // Detect image mode
   // TODO: BMP is in BGR...?
